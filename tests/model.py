--- conflicted
+++ resolved
@@ -1,19 +1,8 @@
 from typing import List
 
 from lowrank import LRConv2D, LRDense
-<<<<<<< HEAD
-from tensorflow.keras.layers import (
-    AveragePooling2D,
-    Conv2D,
-    Dense,
-    Flatten,
-    InputLayer,
-    MaxPool2D,
-)
-=======
 from tensorflow.keras.layers import (AveragePooling2D, Conv2D, Dense, Flatten,
                                      InputLayer, MaxPool2D)
->>>>>>> a7058a73
 from tensorflow.keras.models import Sequential
 
 
