--- conflicted
+++ resolved
@@ -12,13 +12,8 @@
 import tensorflow as tf
 from tensorflow.keras import losses, metrics, optimizers
 
-<<<<<<< HEAD
-import data
-import model
-=======
 from . import data
 from . import model
->>>>>>> a7058a73
 
 
 class UpdateConvRanksExperiment:
@@ -102,16 +97,6 @@
             list(
                 itertools.product(
                     [-1],
-<<<<<<< HEAD
-                    [-1, 6, 14, 34],
-                    [-1, 48, 64, 96],
-                    [-1, 8, 16, 32, 68],
-                    [14],
-                )
-            )
-        )
-        for update_epoch in [1, 3, 5, 7]:
-=======
                     [88],
                     [251],
                     [504],
@@ -120,7 +105,6 @@
             )
         )
         for update_epoch in [0, 1, 2, 5]:
->>>>>>> a7058a73
             print(f"Setting to rank {new_ranks} on epoch {update_epoch}")
             time_str = datetime.datetime.now().strftime("%Y_%m_%d-%H_%M_%S")
             name = f"{str(new_ranks)}_{update_epoch}_{time_str}.json"
